// Copyright 2015 The Rust Project Developers. See the COPYRIGHT
// file at the top-level directory of this distribution and at
// http://rust-lang.org/COPYRIGHT.
//
// Licensed under the Apache License, Version 2.0 <LICENSE-APACHE or
// http://www.apache.org/licenses/LICENSE-2.0> or the MIT license
// <LICENSE-MIT or http://opensource.org/licenses/MIT>, at your
// option. This file may not be copied, modified, or distributed
// except according to those terms.

//! Implementation of [the WTF-8 encoding](https://simonsapin.github.io/wtf-8/).
//!
//! This library uses Rust’s type system to maintain
//! [well-formedness](https://simonsapin.github.io/wtf-8/#well-formed),
//! like the `String` and `&str` types do for UTF-8.
//!
//! Since [WTF-8 must not be used
//! for interchange](https://simonsapin.github.io/wtf-8/#intended-audience),
//! this library deliberately does not provide access to the underlying bytes
//! of WTF-8 strings,
//! nor can it decode WTF-8 from arbitrary bytes.
//! WTF-8 strings can be obtained from UTF-8, UTF-16, or code points.

use core::prelude::*;

use core::char::{encode_utf8_raw, encode_utf16_raw};
use core::str::{char_range_at_raw, next_code_point};
use core::raw::Slice as RawSlice;

use ascii::*;
use borrow::Cow;
use cmp;
use fmt;
<<<<<<< HEAD
use hash::{Hash, Hasher};
#[cfg(stage0)] use hash::Writer;
use iter::FromIterator;
=======
use hash::{Hash, Writer, Hasher};
use iter::{FromIterator, IntoIterator};
>>>>>>> 66613e26
use mem;
use num::Int;
use ops;
use slice;
use str;
use string::{String, CowString};
use sys_common::AsInner;
use unicode::str::{Utf16Item, utf16_items};
use vec::Vec;

static UTF8_REPLACEMENT_CHARACTER: &'static [u8] = b"\xEF\xBF\xBD";

/// A Unicode code point: from U+0000 to U+10FFFF.
///
/// Compare with the `char` type,
/// which represents a Unicode scalar value:
/// a code point that is not a surrogate (U+D800 to U+DFFF).
#[derive(Eq, PartialEq, Ord, PartialOrd, Clone, Copy)]
pub struct CodePoint {
    value: u32
}

/// Format the code point as `U+` followed by four to six hexadecimal digits.
/// Example: `U+1F4A9`
impl fmt::Debug for CodePoint {
    #[inline]
    fn fmt(&self, formatter: &mut fmt::Formatter) -> Result<(), fmt::Error> {
        write!(formatter, "U+{:04X}", self.value)
    }
}

impl CodePoint {
    /// Unsafely create a new `CodePoint` without checking the value.
    ///
    /// Only use when `value` is known to be less than or equal to 0x10FFFF.
    #[inline]
    pub unsafe fn from_u32_unchecked(value: u32) -> CodePoint {
        CodePoint { value: value }
    }

    /// Create a new `CodePoint` if the value is a valid code point.
    ///
    /// Return `None` if `value` is above 0x10FFFF.
    #[inline]
    pub fn from_u32(value: u32) -> Option<CodePoint> {
        match value {
            0 ... 0x10FFFF => Some(CodePoint { value: value }),
            _ => None
        }
    }

    /// Create a new `CodePoint` from a `char`.
    ///
    /// Since all Unicode scalar values are code points, this always succeeds.
    #[inline]
    pub fn from_char(value: char) -> CodePoint {
        CodePoint { value: value as u32 }
    }

    /// Return the numeric value of the code point.
    #[inline]
    pub fn to_u32(&self) -> u32 {
        self.value
    }

    /// Optionally return a Unicode scalar value for the code point.
    ///
    /// Return `None` if the code point is a surrogate (from U+D800 to U+DFFF).
    #[inline]
    pub fn to_char(&self) -> Option<char> {
        match self.value {
            0xD800 ... 0xDFFF => None,
            _ => Some(unsafe { mem::transmute(self.value) })
        }
    }

    /// Return a Unicode scalar value for the code point.
    ///
    /// Return `'\u{FFFD}'` (the replacement character “�”)
    /// if the code point is a surrogate (from U+D800 to U+DFFF).
    #[inline]
    pub fn to_char_lossy(&self) -> char {
        self.to_char().unwrap_or('\u{FFFD}')
    }
}

/// An owned, growable string of well-formed WTF-8 data.
///
/// Similar to `String`, but can additionally contain surrogate code points
/// if they’re not in a surrogate pair.
#[derive(Eq, PartialEq, Ord, PartialOrd, Clone)]
pub struct Wtf8Buf {
    bytes: Vec<u8>
}

impl ops::Deref for Wtf8Buf {
    type Target = Wtf8;

    fn deref(&self) -> &Wtf8 {
        self.as_slice()
    }
}

/// Format the string with double quotes,
/// and surrogates as `\u` followed by four hexadecimal digits.
/// Example: `"a\u{D800}"` for a string with code points [U+0061, U+D800]
impl fmt::Debug for Wtf8Buf {
    #[inline]
    fn fmt(&self, formatter: &mut fmt::Formatter) -> Result<(), fmt::Error> {
        fmt::Debug::fmt(&**self, formatter)
    }
}

impl Wtf8Buf {
    /// Create an new, empty WTF-8 string.
    #[inline]
    pub fn new() -> Wtf8Buf {
        Wtf8Buf { bytes: Vec::new() }
    }

    /// Create an new, empty WTF-8 string with pre-allocated capacity for `n` bytes.
    #[inline]
    pub fn with_capacity(n: uint) -> Wtf8Buf {
        Wtf8Buf { bytes: Vec::with_capacity(n) }
    }

    /// Create a WTF-8 string from an UTF-8 `String`.
    ///
    /// This takes ownership of the `String` and does not copy.
    ///
    /// Since WTF-8 is a superset of UTF-8, this always succeeds.
    #[inline]
    pub fn from_string(string: String) -> Wtf8Buf {
        Wtf8Buf { bytes: string.into_bytes() }
    }

    /// Create a WTF-8 string from an UTF-8 `&str` slice.
    ///
    /// This copies the content of the slice.
    ///
    /// Since WTF-8 is a superset of UTF-8, this always succeeds.
    #[inline]
    pub fn from_str(str: &str) -> Wtf8Buf {
        Wtf8Buf { bytes: slice::SliceExt::to_vec(str.as_bytes()) }
    }

    /// Create a WTF-8 string from a potentially ill-formed UTF-16 slice of 16-bit code units.
    ///
    /// This is lossless: calling `.encode_wide()` on the resulting string
    /// will always return the original code units.
    pub fn from_wide(v: &[u16]) -> Wtf8Buf {
        let mut string = Wtf8Buf::with_capacity(v.len());
        for item in utf16_items(v) {
            match item {
                Utf16Item::ScalarValue(c) => string.push_char(c),
                Utf16Item::LoneSurrogate(s) => {
                    // Surrogates are known to be in the code point range.
                    let code_point = unsafe { CodePoint::from_u32_unchecked(s as u32) };
                    // Skip the WTF-8 concatenation check,
                    // surrogate pairs are already decoded by utf16_items
                    string.push_code_point_unchecked(code_point)
                }
            }
        }
        string
    }

    /// Copied from String::push
    /// This does **not** include the WTF-8 concatenation check.
    fn push_code_point_unchecked(&mut self, code_point: CodePoint) {
        let cur_len = self.len();
        // This may use up to 4 bytes.
        self.reserve(4);

        unsafe {
            // Attempt to not use an intermediate buffer by just pushing bytes
            // directly onto this string.
            let slice = RawSlice {
                data: self.bytes.as_ptr().offset(cur_len as int),
                len: 4,
            };
            let used = encode_utf8_raw(code_point.value, mem::transmute(slice))
                .unwrap_or(0);
            self.bytes.set_len(cur_len + used);
        }
    }

    #[inline]
    pub fn as_slice(&self) -> &Wtf8 {
        unsafe { mem::transmute(&*self.bytes) }
    }

    /// Reserves capacity for at least `additional` more bytes to be inserted
    /// in the given `Wtf8Buf`.
    /// The collection may reserve more space to avoid frequent reallocations.
    ///
    /// # Panics
    ///
    /// Panics if the new capacity overflows `uint`.
    #[inline]
    pub fn reserve(&mut self, additional: uint) {
        self.bytes.reserve(additional)
    }

    /// Returns the number of bytes that this string buffer can hold without reallocating.
    #[inline]
    pub fn capacity(&self) -> uint {
        self.bytes.capacity()
    }

    /// Append an UTF-8 slice at the end of the string.
    #[inline]
    pub fn push_str(&mut self, other: &str) {
        self.bytes.push_all(other.as_bytes())
    }

    /// Append a WTF-8 slice at the end of the string.
    ///
    /// This replaces newly paired surrogates at the boundary
    /// with a supplementary code point,
    /// like concatenating ill-formed UTF-16 strings effectively would.
    #[inline]
    pub fn push_wtf8(&mut self, other: &Wtf8) {
        match ((&*self).final_lead_surrogate(), other.initial_trail_surrogate()) {
            // Replace newly paired surrogates by a supplementary code point.
            (Some(lead), Some(trail)) => {
                let len_without_lead_surrogate = self.len() - 3;
                self.bytes.truncate(len_without_lead_surrogate);
                let other_without_trail_surrogate = &other.bytes[3..];
                // 4 bytes for the supplementary code point
                self.bytes.reserve(4 + other_without_trail_surrogate.len());
                self.push_char(decode_surrogate_pair(lead, trail));
                self.bytes.push_all(other_without_trail_surrogate);
            }
            _ => self.bytes.push_all(&other.bytes)
        }
    }

    /// Append a Unicode scalar value at the end of the string.
    #[inline]
    pub fn push_char(&mut self, c: char) {
        self.push_code_point_unchecked(CodePoint::from_char(c))
    }

    /// Append a code point at the end of the string.
    ///
    /// This replaces newly paired surrogates at the boundary
    /// with a supplementary code point,
    /// like concatenating ill-formed UTF-16 strings effectively would.
    #[inline]
    pub fn push(&mut self, code_point: CodePoint) {
        match code_point.to_u32() {
            trail @ 0xDC00...0xDFFF => {
                match (&*self).final_lead_surrogate() {
                    Some(lead) => {
                        let len_without_lead_surrogate = self.len() - 3;
                        self.bytes.truncate(len_without_lead_surrogate);
                        self.push_char(decode_surrogate_pair(lead, trail as u16));
                        return
                    }
                    _ => {}
                }
            }
            _ => {}
        }

        // No newly paired surrogates at the boundary.
        self.push_code_point_unchecked(code_point)
    }

    /// Shortens a string to the specified length.
    ///
    /// # Panics
    ///
    /// Panics if `new_len` > current length,
    /// or if `new_len` is not a code point boundary.
    #[inline]
    pub fn truncate(&mut self, new_len: uint) {
        assert!(is_code_point_boundary(self, new_len));
        self.bytes.truncate(new_len)
    }

    /// Consume the WTF-8 string and try to convert it to UTF-8.
    ///
    /// This does not copy the data.
    ///
    /// If the contents are not well-formed UTF-8
    /// (that is, if the string contains surrogates),
    /// the original WTF-8 string is returned instead.
    pub fn into_string(self) -> Result<String, Wtf8Buf> {
        match self.next_surrogate(0) {
            None => Ok(unsafe { String::from_utf8_unchecked(self.bytes) }),
            Some(_) => Err(self),
        }
    }

    /// Consume the WTF-8 string and convert it lossily to UTF-8.
    ///
    /// This does not copy the data (but may overwrite parts of it in place).
    ///
    /// Surrogates are replaced with `"\u{FFFD}"` (the replacement character “�”)
    pub fn into_string_lossy(mut self) -> String {
        let mut pos = 0;
        loop {
            match self.next_surrogate(pos) {
                Some((surrogate_pos, _)) => {
                    pos = surrogate_pos + 3;
                    slice::bytes::copy_memory(
                        &mut self.bytes[surrogate_pos .. pos],
                        UTF8_REPLACEMENT_CHARACTER
                    );
                },
                None => return unsafe { String::from_utf8_unchecked(self.bytes) }
            }
        }
    }
}

/// Create a new WTF-8 string from an iterator of code points.
///
/// This replaces surrogate code point pairs with supplementary code points,
/// like concatenating ill-formed UTF-16 strings effectively would.
impl FromIterator<CodePoint> for Wtf8Buf {
    fn from_iter<T: IntoIterator<Item=CodePoint>>(iter: T) -> Wtf8Buf {
        let mut string = Wtf8Buf::new();
        string.extend(iter);
        string
    }
}

/// Append code points from an iterator to the string.
///
/// This replaces surrogate code point pairs with supplementary code points,
/// like concatenating ill-formed UTF-16 strings effectively would.
impl Extend<CodePoint> for Wtf8Buf {
    fn extend<T: IntoIterator<Item=CodePoint>>(&mut self, iterable: T) {
        let iterator = iterable.into_iter();
        let (low, _high) = iterator.size_hint();
        // Lower bound of one byte per code point (ASCII only)
        self.bytes.reserve(low);
        for code_point in iterator {
            self.push(code_point);
        }
    }
}

/// A borrowed slice of well-formed WTF-8 data.
///
/// Similar to `&str`, but can additionally contain surrogate code points
/// if they’re not in a surrogate pair.
pub struct Wtf8 {
    bytes: [u8]
}

impl AsInner<[u8]> for Wtf8 {
    fn as_inner(&self) -> &[u8] { &self.bytes }
}

// FIXME: https://github.com/rust-lang/rust/issues/18805
impl PartialEq for Wtf8 {
    fn eq(&self, other: &Wtf8) -> bool { self.bytes.eq(&other.bytes) }
}

// FIXME: https://github.com/rust-lang/rust/issues/18805
impl Eq for Wtf8 {}

// FIXME: https://github.com/rust-lang/rust/issues/18738
impl PartialOrd for Wtf8 {
    #[inline]
    fn partial_cmp(&self, other: &Wtf8) -> Option<cmp::Ordering> {
        self.bytes.partial_cmp(&other.bytes)
    }
    #[inline]
    fn lt(&self, other: &Wtf8) -> bool { self.bytes.lt(&other.bytes) }
    #[inline]
    fn le(&self, other: &Wtf8) -> bool { self.bytes.le(&other.bytes) }
    #[inline]
    fn gt(&self, other: &Wtf8) -> bool { self.bytes.gt(&other.bytes) }
    #[inline]
    fn ge(&self, other: &Wtf8) -> bool { self.bytes.ge(&other.bytes) }
}

// FIXME: https://github.com/rust-lang/rust/issues/18738
impl Ord for Wtf8 {
    #[inline]
    fn cmp(&self, other: &Wtf8) -> cmp::Ordering { self.bytes.cmp(&other.bytes) }
}

/// Format the slice with double quotes,
/// and surrogates as `\u` followed by four hexadecimal digits.
/// Example: `"a\u{D800}"` for a slice with code points [U+0061, U+D800]
impl fmt::Debug for Wtf8 {
    fn fmt(&self, formatter: &mut fmt::Formatter) -> Result<(), fmt::Error> {
        try!(formatter.write_str("\""));
        let mut pos = 0;
        loop {
            match self.next_surrogate(pos) {
                None => break,
                Some((surrogate_pos, surrogate)) => {
                    try!(formatter.write_str(unsafe {
                        // the data in this slice is valid UTF-8, transmute to &str
                        mem::transmute(&self.bytes[pos .. surrogate_pos])
                    }));
                    try!(write!(formatter, "\\u{{{:X}}}", surrogate));
                    pos = surrogate_pos + 3;
                }
            }
        }
        try!(formatter.write_str(unsafe {
            // the data in this slice is valid UTF-8, transmute to &str
            mem::transmute(&self.bytes[pos..])
        }));
        formatter.write_str("\"")
    }
}

impl Wtf8 {
    /// Create a WTF-8 slice from a UTF-8 `&str` slice.
    ///
    /// Since WTF-8 is a superset of UTF-8, this always succeeds.
    #[inline]
    pub fn from_str(value: &str) -> &Wtf8 {
        unsafe { mem::transmute(value.as_bytes()) }
    }

    /// Return the length, in WTF-8 bytes.
    #[inline]
    pub fn len(&self) -> uint {
        self.bytes.len()
    }

    /// Return the code point at `position` if it is in the ASCII range,
    /// or `b'\xFF' otherwise.
    ///
    /// # Panics
    ///
    /// Panics if `position` is beyond the end of the string.
    #[inline]
    pub fn ascii_byte_at(&self, position: uint) -> u8 {
        match self.bytes[position] {
            ascii_byte @ 0x00 ... 0x7F => ascii_byte,
            _ => 0xFF
        }
    }

    /// Return the code point at `position`.
    ///
    /// # Panics
    ///
    /// Panics if `position` is not at a code point boundary,
    /// or is beyond the end of the string.
    #[inline]
    pub fn code_point_at(&self, position: uint) -> CodePoint {
        let (code_point, _) = self.code_point_range_at(position);
        code_point
    }

    /// Return the code point at `position`
    /// and the position of the next code point.
    ///
    /// # Panics
    ///
    /// Panics if `position` is not at a code point boundary,
    /// or is beyond the end of the string.
    #[inline]
    pub fn code_point_range_at(&self, position: uint) -> (CodePoint, uint) {
        let (c, n) = char_range_at_raw(&self.bytes, position);
        (CodePoint { value: c }, n)
    }

    /// Return an iterator for the string’s code points.
    #[inline]
    pub fn code_points(&self) -> Wtf8CodePoints {
        Wtf8CodePoints { bytes: self.bytes.iter() }
    }

    /// Try to convert the string to UTF-8 and return a `&str` slice.
    ///
    /// Return `None` if the string contains surrogates.
    ///
    /// This does not copy the data.
    #[inline]
    pub fn as_str(&self) -> Option<&str> {
        // Well-formed WTF-8 is also well-formed UTF-8
        // if and only if it contains no surrogate.
        match self.next_surrogate(0) {
            None => Some(unsafe { str::from_utf8_unchecked(&self.bytes) }),
            Some(_) => None,
        }
    }

    /// Lossily convert the string to UTF-8.
    /// Return an UTF-8 `&str` slice if the contents are well-formed in UTF-8.
    ///
    /// Surrogates are replaced with `"\u{FFFD}"` (the replacement character “�”).
    ///
    /// This only copies the data if necessary (if it contains any surrogate).
    pub fn to_string_lossy(&self) -> CowString {
        let surrogate_pos = match self.next_surrogate(0) {
            None => return Cow::Borrowed(unsafe { str::from_utf8_unchecked(&self.bytes) }),
            Some((pos, _)) => pos,
        };
        let wtf8_bytes = &self.bytes;
        let mut utf8_bytes = Vec::with_capacity(self.len());
        utf8_bytes.push_all(&wtf8_bytes[..surrogate_pos]);
        utf8_bytes.push_all(UTF8_REPLACEMENT_CHARACTER);
        let mut pos = surrogate_pos + 3;
        loop {
            match self.next_surrogate(pos) {
                Some((surrogate_pos, _)) => {
                    utf8_bytes.push_all(&wtf8_bytes[pos .. surrogate_pos]);
                    utf8_bytes.push_all(UTF8_REPLACEMENT_CHARACTER);
                    pos = surrogate_pos + 3;
                },
                None => {
                    utf8_bytes.push_all(&wtf8_bytes[pos..]);
                    return Cow::Owned(unsafe { String::from_utf8_unchecked(utf8_bytes) })
                }
            }
        }
    }

    /// Convert the WTF-8 string to potentially ill-formed UTF-16
    /// and return an iterator of 16-bit code units.
    ///
    /// This is lossless:
    /// calling `Wtf8Buf::from_ill_formed_utf16` on the resulting code units
    /// would always return the original WTF-8 string.
    #[inline]
    pub fn encode_wide(&self) -> EncodeWide {
        EncodeWide { code_points: self.code_points(), extra: 0 }
    }

    #[inline]
    fn next_surrogate(&self, mut pos: uint) -> Option<(uint, u16)> {
        let mut iter = self.bytes[pos..].iter();
        loop {
            let b = match iter.next() {
                None => return None,
                Some(&b) => b,
            };
            if b < 0x80 {
                pos += 1;
            } else if b < 0xE0 {
                iter.next();
                pos += 2;
            } else if b == 0xED {
                match (iter.next(), iter.next()) {
                    (Some(&b2), Some(&b3)) if b2 >= 0xA0 => {
                        return Some((pos, decode_surrogate(b2, b3)))
                    }
                    _ => pos += 3
                }
            } else if b < 0xF0 {
                iter.next();
                iter.next();
                pos += 3;
            } else {
                iter.next();
                iter.next();
                iter.next();
                pos += 4;
            }
        }
    }

    #[inline]
    fn final_lead_surrogate(&self) -> Option<u16> {
        let len = self.len();
        if len < 3 {
            return None
        }
        match &self.bytes[(len - 3)..] {
            [0xED, b2 @ 0xA0...0xAF, b3] => Some(decode_surrogate(b2, b3)),
            _ => None
        }
    }

    #[inline]
    fn initial_trail_surrogate(&self) -> Option<u16> {
        let len = self.len();
        if len < 3 {
            return None
        }
        match &self.bytes[..3] {
            [0xED, b2 @ 0xB0...0xBF, b3] => Some(decode_surrogate(b2, b3)),
            _ => None
        }
    }
}


/// Return a slice of the given string for the byte range [`begin`..`end`).
///
/// # Panics
///
/// Panics when `begin` and `end` do not point to code point boundaries,
/// or point beyond the end of the string.
impl ops::Index<ops::Range<usize>> for Wtf8 {
    type Output = Wtf8;

    #[inline]
    fn index(&self, range: &ops::Range<usize>) -> &Wtf8 {
        // is_code_point_boundary checks that the index is in [0, .len()]
        if range.start <= range.end &&
           is_code_point_boundary(self, range.start) &&
           is_code_point_boundary(self, range.end) {
            unsafe { slice_unchecked(self, range.start, range.end) }
        } else {
            slice_error_fail(self, range.start, range.end)
        }
    }
}

/// Return a slice of the given string from byte `begin` to its end.
///
/// # Panics
///
/// Panics when `begin` is not at a code point boundary,
/// or is beyond the end of the string.
impl ops::Index<ops::RangeFrom<usize>> for Wtf8 {
    type Output = Wtf8;

    #[inline]
    fn index(&self, range: &ops::RangeFrom<usize>) -> &Wtf8 {
        // is_code_point_boundary checks that the index is in [0, .len()]
        if is_code_point_boundary(self, range.start) {
            unsafe { slice_unchecked(self, range.start, self.len()) }
        } else {
            slice_error_fail(self, range.start, self.len())
        }
    }
}

/// Return a slice of the given string from its beginning to byte `end`.
///
/// # Panics
///
/// Panics when `end` is not at a code point boundary,
/// or is beyond the end of the string.
impl ops::Index<ops::RangeTo<usize>> for Wtf8 {
    type Output = Wtf8;

    #[inline]
    fn index(&self, range: &ops::RangeTo<usize>) -> &Wtf8 {
        // is_code_point_boundary checks that the index is in [0, .len()]
        if is_code_point_boundary(self, range.end) {
            unsafe { slice_unchecked(self, 0, range.end) }
        } else {
            slice_error_fail(self, 0, range.end)
        }
    }
}

impl ops::Index<ops::RangeFull> for Wtf8 {
    type Output = Wtf8;

    #[inline]
    fn index(&self, _range: &ops::RangeFull) -> &Wtf8 {
        self
    }
}

#[inline]
fn decode_surrogate(second_byte: u8, third_byte: u8) -> u16 {
    // The first byte is assumed to be 0xED
    0xD800 | (second_byte as u16 & 0x3F) << 6 | third_byte as u16 & 0x3F
}

#[inline]
fn decode_surrogate_pair(lead: u16, trail: u16) -> char {
    let code_point = 0x10000 + ((((lead - 0xD800) as u32) << 10) | (trail - 0xDC00) as u32);
    unsafe { mem::transmute(code_point) }
}

/// Copied from core::str::StrPrelude::is_char_boundary
#[inline]
pub fn is_code_point_boundary(slice: &Wtf8, index: uint) -> bool {
    if index == slice.len() { return true; }
    match slice.bytes.get(index) {
        None => false,
        Some(&b) => b < 128u8 || b >= 192u8,
    }
}

/// Copied from core::str::raw::slice_unchecked
#[inline]
pub unsafe fn slice_unchecked(s: &Wtf8, begin: uint, end: uint) -> &Wtf8 {
    mem::transmute(RawSlice {
        data: s.bytes.as_ptr().offset(begin as int),
        len: end - begin,
    })
}

/// Copied from core::str::raw::slice_error_fail
#[inline(never)]
pub fn slice_error_fail(s: &Wtf8, begin: uint, end: uint) -> ! {
    assert!(begin <= end);
    panic!("index {} and/or {} in `{:?}` do not lie on character boundary",
          begin, end, s);
}

/// Iterator for the code points of a WTF-8 string.
///
/// Created with the method `.code_points()`.
#[derive(Clone)]
pub struct Wtf8CodePoints<'a> {
    bytes: slice::Iter<'a, u8>
}

impl<'a> Iterator for Wtf8CodePoints<'a> {
    type Item = CodePoint;

    #[inline]
    fn next(&mut self) -> Option<CodePoint> {
        next_code_point(&mut self.bytes).map(|c| CodePoint { value: c })
    }

    #[inline]
    fn size_hint(&self) -> (uint, Option<uint>) {
        let (len, _) = self.bytes.size_hint();
        (len.saturating_add(3) / 4, Some(len))
    }
}

#[derive(Clone)]
pub struct EncodeWide<'a> {
    code_points: Wtf8CodePoints<'a>,
    extra: u16
}

// Copied from libunicode/u_str.rs
impl<'a> Iterator for EncodeWide<'a> {
    type Item = u16;

    #[inline]
    fn next(&mut self) -> Option<u16> {
        if self.extra != 0 {
            let tmp = self.extra;
            self.extra = 0;
            return Some(tmp);
        }

        let mut buf = [0u16; 2];
        self.code_points.next().map(|code_point| {
            let n = encode_utf16_raw(code_point.value, &mut buf)
                .unwrap_or(0);
            if n == 2 { self.extra = buf[1]; }
            buf[0]
        })
    }

    #[inline]
    fn size_hint(&self) -> (uint, Option<uint>) {
        let (low, high) = self.code_points.size_hint();
        // every code point gets either one u16 or two u16,
        // so this iterator is between 1 or 2 times as
        // long as the underlying iterator.
        (low, high.and_then(|n| n.checked_mul(2)))
    }
}

#[cfg(stage0)]
impl<S: Writer + Hasher> Hash<S> for CodePoint {
    #[inline]
    fn hash(&self, state: &mut S) {
        self.value.hash(state)
    }
}
#[cfg(not(stage0))]
impl Hash for CodePoint {
    #[inline]
    fn hash<H: Hasher>(&self, state: &mut H) {
        self.value.hash(state)
    }
}

#[cfg(stage0)]
impl<S: Writer + Hasher> Hash<S> for Wtf8Buf {
    #[inline]
    fn hash(&self, state: &mut S) {
        state.write(&self.bytes);
        0xfeu8.hash(state)
    }
}
#[cfg(not(stage0))]
impl Hash for Wtf8Buf {
    #[inline]
    fn hash<H: Hasher>(&self, state: &mut H) {
        state.write(&self.bytes);
        0xfeu8.hash(state)
    }
}

#[cfg(stage0)]
impl<'a, S: Writer + Hasher> Hash<S> for Wtf8 {
    #[inline]
    fn hash(&self, state: &mut S) {
        state.write(&self.bytes);
        0xfeu8.hash(state)
    }
}
#[cfg(not(stage0))]
impl Hash for Wtf8 {
    #[inline]
    fn hash<H: Hasher>(&self, state: &mut H) {
        state.write(&self.bytes);
        0xfeu8.hash(state)
    }
}

impl AsciiExt for Wtf8 {
    type Owned = Wtf8Buf;

    fn is_ascii(&self) -> bool {
        self.bytes.is_ascii()
    }
    fn to_ascii_uppercase(&self) -> Wtf8Buf {
        Wtf8Buf { bytes: self.bytes.to_ascii_uppercase() }
    }
    fn to_ascii_lowercase(&self) -> Wtf8Buf {
        Wtf8Buf { bytes: self.bytes.to_ascii_lowercase() }
    }
    fn eq_ignore_ascii_case(&self, other: &Wtf8) -> bool {
        self.bytes.eq_ignore_ascii_case(&other.bytes)
    }

    fn make_ascii_uppercase(&mut self) { self.bytes.make_ascii_uppercase() }
    fn make_ascii_lowercase(&mut self) { self.bytes.make_ascii_lowercase() }
}

#[cfg(test)]
mod tests {
    use prelude::v1::*;
    use borrow::Cow;
    use super::*;
    use mem::transmute;
    use string::CowString;

    #[test]
    fn code_point_from_u32() {
        assert!(CodePoint::from_u32(0).is_some());
        assert!(CodePoint::from_u32(0xD800).is_some());
        assert!(CodePoint::from_u32(0x10FFFF).is_some());
        assert!(CodePoint::from_u32(0x110000).is_none());
    }

    #[test]
    fn code_point_to_u32() {
        fn c(value: u32) -> CodePoint { CodePoint::from_u32(value).unwrap() }
        assert_eq!(c(0).to_u32(), 0);
        assert_eq!(c(0xD800).to_u32(), 0xD800);
        assert_eq!(c(0x10FFFF).to_u32(), 0x10FFFF);
    }

    #[test]
    fn code_point_from_char() {
        assert_eq!(CodePoint::from_char('a').to_u32(), 0x61);
        assert_eq!(CodePoint::from_char('💩').to_u32(), 0x1F4A9);
    }

    #[test]
    fn code_point_to_string() {
        assert_eq!(format!("{:?}", CodePoint::from_char('a')), "U+0061");
        assert_eq!(format!("{:?}", CodePoint::from_char('💩')), "U+1F4A9");
    }

    #[test]
    fn code_point_to_char() {
        fn c(value: u32) -> CodePoint { CodePoint::from_u32(value).unwrap() }
        assert_eq!(c(0x61).to_char(), Some('a'));
        assert_eq!(c(0x1F4A9).to_char(), Some('💩'));
        assert_eq!(c(0xD800).to_char(), None);
    }

    #[test]
    fn code_point_to_char_lossy() {
        fn c(value: u32) -> CodePoint { CodePoint::from_u32(value).unwrap() }
        assert_eq!(c(0x61).to_char_lossy(), 'a');
        assert_eq!(c(0x1F4A9).to_char_lossy(), '💩');
        assert_eq!(c(0xD800).to_char_lossy(), '\u{FFFD}');
    }

    #[test]
    fn wtf8buf_new() {
        assert_eq!(Wtf8Buf::new().bytes, b"");
    }

    #[test]
    fn wtf8buf_from_str() {
        assert_eq!(Wtf8Buf::from_str("").bytes, b"");
        assert_eq!(Wtf8Buf::from_str("aé 💩").bytes,
                   b"a\xC3\xA9 \xF0\x9F\x92\xA9");
    }

    #[test]
    fn wtf8buf_from_string() {
        assert_eq!(Wtf8Buf::from_string(String::from_str("")).bytes, b"");
        assert_eq!(Wtf8Buf::from_string(String::from_str("aé 💩")).bytes,
                   b"a\xC3\xA9 \xF0\x9F\x92\xA9");
    }

    #[test]
    fn wtf8buf_from_wide() {
        assert_eq!(Wtf8Buf::from_wide(&[]).bytes, b"");
        assert_eq!(Wtf8Buf::from_wide(
                      &[0x61, 0xE9, 0x20, 0xD83D, 0xD83D, 0xDCA9]).bytes,
                   b"a\xC3\xA9 \xED\xA0\xBD\xF0\x9F\x92\xA9");
    }

    #[test]
    fn wtf8buf_push_str() {
        let mut string = Wtf8Buf::new();
        assert_eq!(string.bytes, b"");
        string.push_str("aé 💩");
        assert_eq!(string.bytes, b"a\xC3\xA9 \xF0\x9F\x92\xA9");
    }

    #[test]
    fn wtf8buf_push_char() {
        let mut string = Wtf8Buf::from_str("aé ");
        assert_eq!(string.bytes, b"a\xC3\xA9 ");
        string.push_char('💩');
        assert_eq!(string.bytes, b"a\xC3\xA9 \xF0\x9F\x92\xA9");
    }

    #[test]
    fn wtf8buf_push() {
        let mut string = Wtf8Buf::from_str("aé ");
        assert_eq!(string.bytes, b"a\xC3\xA9 ");
        string.push(CodePoint::from_char('💩'));
        assert_eq!(string.bytes, b"a\xC3\xA9 \xF0\x9F\x92\xA9");

        fn c(value: u32) -> CodePoint { CodePoint::from_u32(value).unwrap() }

        let mut string = Wtf8Buf::new();
        string.push(c(0xD83D));  // lead
        string.push(c(0xDCA9));  // trail
        assert_eq!(string.bytes, b"\xF0\x9F\x92\xA9");  // Magic!

        let mut string = Wtf8Buf::new();
        string.push(c(0xD83D));  // lead
        string.push(c(0x20));  // not surrogate
        string.push(c(0xDCA9));  // trail
        assert_eq!(string.bytes, b"\xED\xA0\xBD \xED\xB2\xA9");

        let mut string = Wtf8Buf::new();
        string.push(c(0xD800));  // lead
        string.push(c(0xDBFF));  // lead
        assert_eq!(string.bytes, b"\xED\xA0\x80\xED\xAF\xBF");

        let mut string = Wtf8Buf::new();
        string.push(c(0xD800));  // lead
        string.push(c(0xE000));  // not surrogate
        assert_eq!(string.bytes, b"\xED\xA0\x80\xEE\x80\x80");

        let mut string = Wtf8Buf::new();
        string.push(c(0xD7FF));  // not surrogate
        string.push(c(0xDC00));  // trail
        assert_eq!(string.bytes, b"\xED\x9F\xBF\xED\xB0\x80");

        let mut string = Wtf8Buf::new();
        string.push(c(0x61));  // not surrogate, < 3 bytes
        string.push(c(0xDC00));  // trail
        assert_eq!(string.bytes, b"\x61\xED\xB0\x80");

        let mut string = Wtf8Buf::new();
        string.push(c(0xDC00));  // trail
        assert_eq!(string.bytes, b"\xED\xB0\x80");
    }

    #[test]
    fn wtf8buf_push_wtf8() {
        let mut string = Wtf8Buf::from_str("aé");
        assert_eq!(string.bytes, b"a\xC3\xA9");
        string.push_wtf8(Wtf8::from_str(" 💩"));
        assert_eq!(string.bytes, b"a\xC3\xA9 \xF0\x9F\x92\xA9");

        fn w(value: &[u8]) -> &Wtf8 { unsafe { transmute(value) } }

        let mut string = Wtf8Buf::new();
        string.push_wtf8(w(b"\xED\xA0\xBD"));  // lead
        string.push_wtf8(w(b"\xED\xB2\xA9"));  // trail
        assert_eq!(string.bytes, b"\xF0\x9F\x92\xA9");  // Magic!

        let mut string = Wtf8Buf::new();
        string.push_wtf8(w(b"\xED\xA0\xBD"));  // lead
        string.push_wtf8(w(b" "));  // not surrogate
        string.push_wtf8(w(b"\xED\xB2\xA9"));  // trail
        assert_eq!(string.bytes, b"\xED\xA0\xBD \xED\xB2\xA9");

        let mut string = Wtf8Buf::new();
        string.push_wtf8(w(b"\xED\xA0\x80"));  // lead
        string.push_wtf8(w(b"\xED\xAF\xBF"));  // lead
        assert_eq!(string.bytes, b"\xED\xA0\x80\xED\xAF\xBF");

        let mut string = Wtf8Buf::new();
        string.push_wtf8(w(b"\xED\xA0\x80"));  // lead
        string.push_wtf8(w(b"\xEE\x80\x80"));  // not surrogate
        assert_eq!(string.bytes, b"\xED\xA0\x80\xEE\x80\x80");

        let mut string = Wtf8Buf::new();
        string.push_wtf8(w(b"\xED\x9F\xBF"));  // not surrogate
        string.push_wtf8(w(b"\xED\xB0\x80"));  // trail
        assert_eq!(string.bytes, b"\xED\x9F\xBF\xED\xB0\x80");

        let mut string = Wtf8Buf::new();
        string.push_wtf8(w(b"a"));  // not surrogate, < 3 bytes
        string.push_wtf8(w(b"\xED\xB0\x80"));  // trail
        assert_eq!(string.bytes, b"\x61\xED\xB0\x80");

        let mut string = Wtf8Buf::new();
        string.push_wtf8(w(b"\xED\xB0\x80"));  // trail
        assert_eq!(string.bytes, b"\xED\xB0\x80");
    }

    #[test]
    fn wtf8buf_truncate() {
        let mut string = Wtf8Buf::from_str("aé");
        string.truncate(1);
        assert_eq!(string.bytes, b"a");
    }

    #[test]
    #[should_fail]
    fn wtf8buf_truncate_fail_code_point_boundary() {
        let mut string = Wtf8Buf::from_str("aé");
        string.truncate(2);
    }

    #[test]
    #[should_fail]
    fn wtf8buf_truncate_fail_longer() {
        let mut string = Wtf8Buf::from_str("aé");
        string.truncate(4);
    }

    #[test]
    fn wtf8buf_into_string() {
        let mut string = Wtf8Buf::from_str("aé 💩");
        assert_eq!(string.clone().into_string(), Ok(String::from_str("aé 💩")));
        string.push(CodePoint::from_u32(0xD800).unwrap());
        assert_eq!(string.clone().into_string(), Err(string));
    }

    #[test]
    fn wtf8buf_into_string_lossy() {
        let mut string = Wtf8Buf::from_str("aé 💩");
        assert_eq!(string.clone().into_string_lossy(), String::from_str("aé 💩"));
        string.push(CodePoint::from_u32(0xD800).unwrap());
        assert_eq!(string.clone().into_string_lossy(), String::from_str("aé 💩�"));
    }

    #[test]
    fn wtf8buf_from_iterator() {
        fn f(values: &[u32]) -> Wtf8Buf {
            values.iter().map(|&c| CodePoint::from_u32(c).unwrap()).collect::<Wtf8Buf>()
        };
        assert_eq!(f(&[0x61, 0xE9, 0x20, 0x1F4A9]).bytes, b"a\xC3\xA9 \xF0\x9F\x92\xA9");

        assert_eq!(f(&[0xD83D, 0xDCA9]).bytes, b"\xF0\x9F\x92\xA9");  // Magic!
        assert_eq!(f(&[0xD83D, 0x20, 0xDCA9]).bytes, b"\xED\xA0\xBD \xED\xB2\xA9");
        assert_eq!(f(&[0xD800, 0xDBFF]).bytes, b"\xED\xA0\x80\xED\xAF\xBF");
        assert_eq!(f(&[0xD800, 0xE000]).bytes, b"\xED\xA0\x80\xEE\x80\x80");
        assert_eq!(f(&[0xD7FF, 0xDC00]).bytes, b"\xED\x9F\xBF\xED\xB0\x80");
        assert_eq!(f(&[0x61, 0xDC00]).bytes, b"\x61\xED\xB0\x80");
        assert_eq!(f(&[0xDC00]).bytes, b"\xED\xB0\x80");
    }

    #[test]
    fn wtf8buf_extend() {
        fn e(initial: &[u32], extended: &[u32]) -> Wtf8Buf {
            fn c(value: &u32) -> CodePoint { CodePoint::from_u32(*value).unwrap() }
            let mut string = initial.iter().map(c).collect::<Wtf8Buf>();
            string.extend(extended.iter().map(c));
            string
        };

        assert_eq!(e(&[0x61, 0xE9], &[0x20, 0x1F4A9]).bytes,
                   b"a\xC3\xA9 \xF0\x9F\x92\xA9");

        assert_eq!(e(&[0xD83D], &[0xDCA9]).bytes, b"\xF0\x9F\x92\xA9");  // Magic!
        assert_eq!(e(&[0xD83D, 0x20], &[0xDCA9]).bytes, b"\xED\xA0\xBD \xED\xB2\xA9");
        assert_eq!(e(&[0xD800], &[0xDBFF]).bytes, b"\xED\xA0\x80\xED\xAF\xBF");
        assert_eq!(e(&[0xD800], &[0xE000]).bytes, b"\xED\xA0\x80\xEE\x80\x80");
        assert_eq!(e(&[0xD7FF], &[0xDC00]).bytes, b"\xED\x9F\xBF\xED\xB0\x80");
        assert_eq!(e(&[0x61], &[0xDC00]).bytes, b"\x61\xED\xB0\x80");
        assert_eq!(e(&[], &[0xDC00]).bytes, b"\xED\xB0\x80");
    }

    #[test]
    fn wtf8buf_show() {
        let mut string = Wtf8Buf::from_str("aé 💩");
        string.push(CodePoint::from_u32(0xD800).unwrap());
        assert_eq!(format!("{:?}", string), r#""aé 💩\u{D800}""#);
    }

    #[test]
    fn wtf8buf_as_slice() {
        assert_eq!(Wtf8Buf::from_str("aé").as_slice(), Wtf8::from_str("aé"));
    }

    #[test]
    fn wtf8_show() {
        let mut string = Wtf8Buf::from_str("aé 💩");
        string.push(CodePoint::from_u32(0xD800).unwrap());
        assert_eq!(format!("{:?}", string), r#""aé 💩\u{D800}""#);
    }

    #[test]
    fn wtf8_from_str() {
        assert_eq!(&Wtf8::from_str("").bytes, b"");
        assert_eq!(&Wtf8::from_str("aé 💩").bytes, b"a\xC3\xA9 \xF0\x9F\x92\xA9");
    }

    #[test]
    fn wtf8_len() {
        assert_eq!(Wtf8::from_str("").len(), 0);
        assert_eq!(Wtf8::from_str("aé 💩").len(), 8);
    }

    #[test]
    fn wtf8_slice() {
        assert_eq!(&Wtf8::from_str("aé 💩")[1.. 4].bytes, b"\xC3\xA9 ");
    }

    #[test]
    #[should_fail]
    fn wtf8_slice_not_code_point_boundary() {
        &Wtf8::from_str("aé 💩")[2.. 4];
    }

    #[test]
    fn wtf8_slice_from() {
        assert_eq!(&Wtf8::from_str("aé 💩")[1..].bytes, b"\xC3\xA9 \xF0\x9F\x92\xA9");
    }

    #[test]
    #[should_fail]
    fn wtf8_slice_from_not_code_point_boundary() {
        &Wtf8::from_str("aé 💩")[2..];
    }

    #[test]
    fn wtf8_slice_to() {
        assert_eq!(&Wtf8::from_str("aé 💩")[..4].bytes, b"a\xC3\xA9 ");
    }

    #[test]
    #[should_fail]
    fn wtf8_slice_to_not_code_point_boundary() {
        &Wtf8::from_str("aé 💩")[5..];
    }

    #[test]
    fn wtf8_ascii_byte_at() {
        let slice = Wtf8::from_str("aé 💩");
        assert_eq!(slice.ascii_byte_at(0), b'a');
        assert_eq!(slice.ascii_byte_at(1), b'\xFF');
        assert_eq!(slice.ascii_byte_at(2), b'\xFF');
        assert_eq!(slice.ascii_byte_at(3), b' ');
        assert_eq!(slice.ascii_byte_at(4), b'\xFF');
    }

    #[test]
    fn wtf8_code_point_at() {
        let mut string = Wtf8Buf::from_str("aé ");
        string.push(CodePoint::from_u32(0xD83D).unwrap());
        string.push_char('💩');
        assert_eq!(string.code_point_at(0), CodePoint::from_char('a'));
        assert_eq!(string.code_point_at(1), CodePoint::from_char('é'));
        assert_eq!(string.code_point_at(3), CodePoint::from_char(' '));
        assert_eq!(string.code_point_at(4), CodePoint::from_u32(0xD83D).unwrap());
        assert_eq!(string.code_point_at(7), CodePoint::from_char('💩'));
    }

    #[test]
    fn wtf8_code_point_range_at() {
        let mut string = Wtf8Buf::from_str("aé ");
        string.push(CodePoint::from_u32(0xD83D).unwrap());
        string.push_char('💩');
        assert_eq!(string.code_point_range_at(0), (CodePoint::from_char('a'), 1));
        assert_eq!(string.code_point_range_at(1), (CodePoint::from_char('é'), 3));
        assert_eq!(string.code_point_range_at(3), (CodePoint::from_char(' '), 4));
        assert_eq!(string.code_point_range_at(4), (CodePoint::from_u32(0xD83D).unwrap(), 7));
        assert_eq!(string.code_point_range_at(7), (CodePoint::from_char('💩'), 11));
    }

    #[test]
    fn wtf8_code_points() {
        fn c(value: u32) -> CodePoint { CodePoint::from_u32(value).unwrap() }
        fn cp(string: &Wtf8Buf) -> Vec<Option<char>> {
            string.code_points().map(|c| c.to_char()).collect::<Vec<_>>()
        }
        let mut string = Wtf8Buf::from_str("é ");
        assert_eq!(cp(&string), vec![Some('é'), Some(' ')]);
        string.push(c(0xD83D));
        assert_eq!(cp(&string), vec![Some('é'), Some(' '), None]);
        string.push(c(0xDCA9));
        assert_eq!(cp(&string), vec![Some('é'), Some(' '), Some('💩')]);
    }

    #[test]
    fn wtf8_as_str() {
        assert_eq!(Wtf8::from_str("").as_str(), Some(""));
        assert_eq!(Wtf8::from_str("aé 💩").as_str(), Some("aé 💩"));
        let mut string = Wtf8Buf::new();
        string.push(CodePoint::from_u32(0xD800).unwrap());
        assert_eq!(string.as_str(), None);
    }

    #[test]
    fn wtf8_to_string_lossy() {
        assert_eq!(Wtf8::from_str("").to_string_lossy(), Cow::Borrowed(""));
        assert_eq!(Wtf8::from_str("aé 💩").to_string_lossy(), Cow::Borrowed("aé 💩"));
        let mut string = Wtf8Buf::from_str("aé 💩");
        string.push(CodePoint::from_u32(0xD800).unwrap());
        let expected: CowString = Cow::Owned(String::from_str("aé 💩�"));
        assert_eq!(string.to_string_lossy(), expected);
    }

    #[test]
    fn wtf8_encode_wide() {
        let mut string = Wtf8Buf::from_str("aé ");
        string.push(CodePoint::from_u32(0xD83D).unwrap());
        string.push_char('💩');
        assert_eq!(string.encode_wide().collect::<Vec<_>>(),
                   vec![0x61, 0xE9, 0x20, 0xD83D, 0xD83D, 0xDCA9]);
    }
}<|MERGE_RESOLUTION|>--- conflicted
+++ resolved
@@ -31,14 +31,9 @@
 use borrow::Cow;
 use cmp;
 use fmt;
-<<<<<<< HEAD
 use hash::{Hash, Hasher};
 #[cfg(stage0)] use hash::Writer;
-use iter::FromIterator;
-=======
-use hash::{Hash, Writer, Hasher};
 use iter::{FromIterator, IntoIterator};
->>>>>>> 66613e26
 use mem;
 use num::Int;
 use ops;
